# Copyright 2017 Google Inc. All Rights Reserved.
#
# Licensed under the Apache License, Version 2.0 (the "License");
# you may not use this file except in compliance with the License.
# You may obtain a copy of the License at
#
#     http://www.apache.org/licenses/LICENSE-2.0
#
# Unless required by applicable law or agreed to in writing, software
# distributed under the License is distributed on an "AS IS" BASIS,
# WITHOUT WARRANTIES OR CONDITIONS OF ANY KIND, either express or implied.
# See the License for the specific language governing permissions and
# limitations under the License.
# ==============================================================================

"""To perform inference on test set given a trained model."""
from __future__ import print_function

import codecs
import time

import tensorflow as tf

from . import attention_model
from . import gnmt_model
from . import model as nmt_model
from . import model_helper
from .utils import misc_utils as utils
from .utils import nmt_utils

__all__ = ["load_data", "inference",
           "single_worker_inference", "multi_worker_inference"]


def _decode_inference_indices(model, sess, output_infer,
                              output_infer_summary_prefix,
                              inference_indices,
                              tgt_eos,
                              subword_option):
  """Decoding only a specific set of sentences."""
  utils.print_out("  decoding to output %s , num sents %d." %
                  (output_infer, len(inference_indices)))
  start_time = time.time()
  with codecs.getwriter("utf-8")(
      tf.gfile.GFile(output_infer, mode="wb")) as trans_f:
    trans_f.write("")  # Write empty string to ensure file is created.
    for decode_id in inference_indices:
      nmt_outputs, infer_summary = model.decode(sess)

      # get text translation
      assert nmt_outputs.shape[0] == 1
      translation = nmt_utils.get_translation(
          nmt_outputs,
          sent_id=0,
          tgt_eos=tgt_eos,
          subword_option=subword_option)

      if infer_summary is not None:  # Attention models
        image_file = output_infer_summary_prefix + str(decode_id) + ".png"
        utils.print_out("  save attention image to %s*" % image_file)
        image_summ = tf.Summary()
        image_summ.ParseFromString(infer_summary)
        with tf.gfile.GFile(image_file, mode="w") as img_f:
          img_f.write(image_summ.value[0].image.encoded_image_string)

      trans_f.write("%s\n" % translation)
      utils.print_out(translation + b"\n")
  utils.print_time("  done", start_time)


def load_data(inference_input_file, hparams=None):
  """Load inference data."""
  with codecs.getreader("utf-8")(
      tf.gfile.GFile(inference_input_file, mode="rb")) as f:
    inference_data = f.read().splitlines()

  if hparams and hparams.inference_indices:
    inference_data = [inference_data[i] for i in hparams.inference_indices]

  return inference_data


def get_model_creator(hparams):
  """Get the right model class depending on configuration."""
  if (hparams.encoder_type == "gnmt" or
      hparams.attention_architecture in ["gnmt", "gnmt_v2"]):
    model_creator = gnmt_model.GNMTModel
  elif hparams.attention_architecture == "standard":
    model_creator = attention_model.AttentionModel
  elif not hparams.attention:
    model_creator = nmt_model.Model
  else:
    raise ValueError("Unknown attention architecture %s" %
                     hparams.attention_architecture)
  return model_creator


def start_sess_and_load_model(infer_model, ckpt_path):
  """Start session and load model."""
  sess = tf.Session(
      graph=infer_model.graph, config=utils.get_config_proto())
  with infer_model.graph.as_default():
    loaded_infer_model = model_helper.load_model(
        infer_model.model, ckpt_path, sess, "infer")
  return sess, loaded_infer_model


def inference(ckpt_path,
              inference_input_file,
              inference_output_file,
              hparams,
              num_workers=1,
              jobid=0,
              scope=None):
  """Perform translation."""
  if hparams.inference_indices:
    assert num_workers == 1

  model_creator = get_model_creator(hparams)
  infer_model = model_helper.create_infer_model(model_creator, hparams, scope)
  sess, loaded_infer_model = start_sess_and_load_model(infer_model, ckpt_path)

  if num_workers == 1:
    single_worker_inference(
        sess,
        infer_model,
        loaded_infer_model,
        inference_input_file,
        inference_output_file,
        hparams)
  else:
    multi_worker_inference(
        sess,
        infer_model,
        loaded_infer_model,
        inference_input_file,
        inference_output_file,
        hparams,
        num_workers=num_workers,
        jobid=jobid)
  sess.close()


def single_worker_inference(sess,
                            infer_model,
                            loaded_infer_model,
                            inference_input_file,
                            inference_output_file,
                            hparams):
  """Inference with a single worker."""
  output_infer = inference_output_file

  # Read data
  infer_data = load_data(inference_input_file, hparams)

<<<<<<< HEAD
  with tf.Session(
      graph=infer_model.graph, config=utils.get_config_proto(
        num_intra_threads=hparams.num_intra_threads,
        num_inter_threads=hparams.num_inter_threads
        )) as sess:
    loaded_infer_model = model_helper.load_model(
        infer_model.model, ckpt, sess, "infer")
=======
  with infer_model.graph.as_default():
>>>>>>> b2784879
    sess.run(
        infer_model.iterator.initializer,
        feed_dict={
            infer_model.src_placeholder: infer_data,
            infer_model.batch_size_placeholder: hparams.infer_batch_size
        })
    # Decode
    utils.print_out("# Start decoding")
    if hparams.inference_indices:
      _decode_inference_indices(
          loaded_infer_model,
          sess,
          output_infer=output_infer,
          output_infer_summary_prefix=output_infer,
          inference_indices=hparams.inference_indices,
          tgt_eos=hparams.eos,
          subword_option=hparams.subword_option)
    else:
      nmt_utils.decode_and_evaluate(
          "infer",
          loaded_infer_model,
          sess,
          output_infer,
          ref_file=None,
          metrics=hparams.metrics,
          subword_option=hparams.subword_option,
          beam_width=hparams.beam_width,
          tgt_eos=hparams.eos,
          num_translations_per_input=hparams.num_translations_per_input,
          infer_mode=hparams.infer_mode)


def multi_worker_inference(sess,
                           infer_model,
                           loaded_infer_model,
                           inference_input_file,
                           inference_output_file,
                           hparams,
                           num_workers,
                           jobid):
  """Inference using multiple workers."""
  assert num_workers > 1

  final_output_infer = inference_output_file
  output_infer = "%s_%d" % (inference_output_file, jobid)
  output_infer_done = "%s_done_%d" % (inference_output_file, jobid)

  # Read data
  infer_data = load_data(inference_input_file, hparams)

  # Split data to multiple workers
  total_load = len(infer_data)
  load_per_worker = int((total_load - 1) / num_workers) + 1
  start_position = jobid * load_per_worker
  end_position = min(start_position + load_per_worker, total_load)
  infer_data = infer_data[start_position:end_position]

<<<<<<< HEAD
  with tf.Session(
      graph=infer_model.graph, config=utils.get_config_proto(
        num_intra_threads=hparams.num_intra_threads,
        num_inter_threads=hparams.num_inter_threads
      )) as sess:
    loaded_infer_model = model_helper.load_model(
        infer_model.model, ckpt, sess, "infer")
=======
  with infer_model.graph.as_default():
>>>>>>> b2784879
    sess.run(infer_model.iterator.initializer,
             {
                 infer_model.src_placeholder: infer_data,
                 infer_model.batch_size_placeholder: hparams.infer_batch_size
             })
    # Decode
    utils.print_out("# Start decoding")
    nmt_utils.decode_and_evaluate(
        "infer",
        loaded_infer_model,
        sess,
        output_infer,
        ref_file=None,
        metrics=hparams.metrics,
        subword_option=hparams.subword_option,
        beam_width=hparams.beam_width,
        tgt_eos=hparams.eos,
        num_translations_per_input=hparams.num_translations_per_input,
        infer_mode=hparams.infer_mode)

    # Change file name to indicate the file writing is completed.
    tf.gfile.Rename(output_infer, output_infer_done, overwrite=True)

    # Job 0 is responsible for the clean up.
    if jobid != 0: return

    # Now write all translations
    with codecs.getwriter("utf-8")(
        tf.gfile.GFile(final_output_infer, mode="wb")) as final_f:
      for worker_id in range(num_workers):
        worker_infer_done = "%s_done_%d" % (inference_output_file, worker_id)
        while not tf.gfile.Exists(worker_infer_done):
          utils.print_out("  waiting job %d to complete." % worker_id)
          time.sleep(10)

        with codecs.getreader("utf-8")(
            tf.gfile.GFile(worker_infer_done, mode="rb")) as f:
          for translation in f:
            final_f.write("%s" % translation)

      for worker_id in range(num_workers):
        worker_infer_done = "%s_done_%d" % (inference_output_file, worker_id)
        tf.gfile.Remove(worker_infer_done)<|MERGE_RESOLUTION|>--- conflicted
+++ resolved
@@ -153,17 +153,7 @@
   # Read data
   infer_data = load_data(inference_input_file, hparams)
 
-<<<<<<< HEAD
-  with tf.Session(
-      graph=infer_model.graph, config=utils.get_config_proto(
-        num_intra_threads=hparams.num_intra_threads,
-        num_inter_threads=hparams.num_inter_threads
-        )) as sess:
-    loaded_infer_model = model_helper.load_model(
-        infer_model.model, ckpt, sess, "infer")
-=======
   with infer_model.graph.as_default():
->>>>>>> b2784879
     sess.run(
         infer_model.iterator.initializer,
         feed_dict={
@@ -221,17 +211,7 @@
   end_position = min(start_position + load_per_worker, total_load)
   infer_data = infer_data[start_position:end_position]
 
-<<<<<<< HEAD
-  with tf.Session(
-      graph=infer_model.graph, config=utils.get_config_proto(
-        num_intra_threads=hparams.num_intra_threads,
-        num_inter_threads=hparams.num_inter_threads
-      )) as sess:
-    loaded_infer_model = model_helper.load_model(
-        infer_model.model, ckpt, sess, "infer")
-=======
   with infer_model.graph.as_default():
->>>>>>> b2784879
     sess.run(infer_model.iterator.initializer,
              {
                  infer_model.src_placeholder: infer_data,
